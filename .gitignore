# Logs
logs
*.log
npm-debug.log*
yarn-debug.log*
yarn-error.log*
pnpm-debug.log*
lerna-debug.log*

node_modules
dist
dist-ssr
*.local

# Editor directories and files
.vscode/*
!.vscode/extensions.json
.idea
.DS_Store
*.suo
*.ntvs*
*.njsproj
*.sln
<<<<<<< HEAD
*.sw?
"node_modules/" 
"node_modules/" 
=======
*.sw?
>>>>>>> b2224820
<|MERGE_RESOLUTION|>--- conflicted
+++ resolved
@@ -7,7 +7,7 @@
 pnpm-debug.log*
 lerna-debug.log*
 
-node_modules
+node_modules/
 dist
 dist-ssr
 *.local
@@ -21,10 +21,4 @@
 *.ntvs*
 *.njsproj
 *.sln
-<<<<<<< HEAD
-*.sw?
-"node_modules/" 
-"node_modules/" 
-=======
-*.sw?
->>>>>>> b2224820
+*.sw?