--- conflicted
+++ resolved
@@ -32,11 +32,6 @@
     // Process the original image
     const originalImage = await createImageBitmap(file);
     
-    // Load the watermark image
-    const watermarkResponse = await fetch('/watermark.png');
-    const watermarkBlob = await watermarkResponse.blob();
-    const watermarkImage = await createImageBitmap(watermarkBlob);
-    
     // Create a canvas for the watermarked version
     const watermarkedCanvas = document.createElement('canvas');
     watermarkedCanvas.width = originalImage.width;
@@ -46,7 +41,7 @@
     // Draw the original image
     watermarkedCtx.drawImage(originalImage, 0, 0);
     
-<<<<<<< HEAD
+    
     // Load and draw watermark image
     const watermarkImage = new Image();
     watermarkImage.src = '/watermark.png';
@@ -78,30 +73,6 @@
 
     // Reset transparency for future operations
     watermarkedCtx.globalAlpha = 1;
-=======
-    // Set transparency for watermark (40% = 0.4)
-    watermarkedCtx.globalAlpha = 0.4;
-    
-    // Calculate watermark position (bottom right corner with some padding)
-    const padding = 20;
-    const watermarkWidth = Math.min(watermarkImage.width, originalImage.width * 0.2); // Max 20% of original width
-    const watermarkHeight = (watermarkImage.height / watermarkImage.width) * watermarkWidth; // Maintain aspect ratio
-    
-    const watermarkX = originalImage.width - watermarkWidth - padding;
-    const watermarkY = originalImage.height - watermarkHeight - padding;
-    
-    // Draw the watermark image
-    watermarkedCtx.drawImage(
-      watermarkImage, 
-      watermarkX, 
-      watermarkY, 
-      watermarkWidth, 
-      watermarkHeight
-    );
-    
-    // Reset alpha for any future drawing
-    watermarkedCtx.globalAlpha = 1.0;
->>>>>>> 88897f60
     
     // Create thumbnail version (max 300px width/height while maintaining aspect ratio)
     const thumbnailCanvas = document.createElement('canvas');
